from modules import *
import json
import os
from termcolor import colored
from time import sleep
import sys
import inquirer

<<<<<<< HEAD
version = "1.5.0"

if os.name == 'nt':
    from ctypes import windll
    windll.kernel32.SetConsoleTitleW(f"NN-Downloader | v{version}")

=======
version = "1.6.0"
windll.kernel32.SetConsoleTitleW(f"NN-Downloader | v{version}")
>>>>>>> 2225762e
proxy_list = []
header = {"User-Agent":f"nn-downloader/{version} (by Official Husko on GitHub)"}
needed_folders = ["db", "media"]
database_list = ["e621", "furbooru", "rule34", "e6ai", "e926"]
unsafe_chars = ["/", "\\", ":", "*", "?", "\"", "<", ">", "|", "\0", "$", "#", "@", "&", "%", "!", "`", "^", "(", ")", "{", "}", "[", "]", "=", "+", "~", ",", ";"]

if sys.gettrace() is not None:
    DEBUG = True
else:
    DEBUG = False

if os.path.exists("outdated"):
    version_for_logo = colored(f"v{version}", "cyan", attrs=["blink"])
else:
    version_for_logo = colored(f"v{version}", "cyan")

logo = f"""{colored(f'''
d8b   db d8b   db        d8888b.  .d88b.  db   d8b   db d8b   db db       .d88b.   .d8b.  d8888b. d88888b d8888b. 
888o  88 888o  88        88  `8D .8P  Y8. 88   I8I   88 888o  88 88      .8P  Y8. d8' `8b 88  `8D 88'     88  `8D 
88V8o 88 88V8o 88        88   88 88    88 88   I8I   88 88V8o 88 88      88    88 88ooo88 88   88 88ooooo 88oobY' 
88 V8o88 88 V8o88 C8888D 88   88 88    88 Y8   I8I   88 88 V8o88 88      88    88 88~~~88 88   88 88~~~~~ 88`8b   
88  V888 88  V888        88  .8D `8b  d8' `8b d8'8b d8' 88  V888 88booo. `8b  d8' 88   88 88  .8D 88.     88 `88. 
VP   V8P VP   V8P        Y8888D'  `Y88P'   `8b8' `8d8'  VP   V8P Y88888P  `Y88P'  YP   YP Y8888D' Y88888P 88   YD 
                                                                                        {version_for_logo} | by {colored("Official-Husko", "yellow")}''', "red")}
"""

class Main():
    def main_startup():
        def clear_screen():
            if os.name == 'nt':
                os.system("cls")
            else:
                os.system("clear")
        print(colored("Checking for read and write permissions.", "green"))

        # Check if the process has read and write permissions
        if os.access(os.getcwd(), os.R_OK | os.W_OK):
            pass
        else:
            print(colored("The program is missing read & write permissions! Change the directory or try run as administrator.", "red"))
            sleep(300)
            sys.exit(0)
        
        print(logo)
        print("")

        # Check if needed folders exists else create them
        for folder in needed_folders:
            if not os.path.exists(folder):
                os.mkdir(folder)

        
        if os.path.exists("config.json"):
            config = Config_Manager.reader()
            oneTimeDownload = config["oneTimeDownload"]
            use_proxies = config["proxies"]
            checkForUpdates = config["checkForUpdates"]
            ai_training = config["ai_training"]
        else:
            config = Config_Manager.creator()
            print(colored("New Config file generated. Please configure it for your use case and add API keys for needed services.", "green"))
            sleep(7)
            sys.exit(0)

        if checkForUpdates == True:
            clear_screen()
            print(logo)
            print("")
            print(colored("Checking for Updates...", "yellow"), end='\r')
            AutoUpdate.Checker()
            clear_screen()
            print(logo)
            print("")

        if use_proxies == True:
            print(colored("Fetching Fresh Proxies...", "yellow"), end='\r')
            ProxyScraper.Scraper(proxy_list=proxy_list)
            print(colored(f"Fetched {len(proxy_list)} Proxies.        ", "green"))
            print("")

        if oneTimeDownload == True:
            for database in database_list:
                with open(f"db/{database}.db", "a") as db_creator:
                    db_creator.close()

        print(colored("What site do you want to download from?", "green"))
        questions = [
            inquirer.List('selection',
                          choices=['E621', 'E6AI', 'E926', 'Furbooru', 'Luscious', 'Multporn', 'Rule34', 'Yiffer']),
        ]
        answers = inquirer.prompt(questions)
        print("")

        site = answers.get("selection").lower()

        if site in ["e621", "e6ai", "e926"]:

            print(colored("Please enter the tags you want to use.", "green"))
            user_tags = input(">> ").lower()
            while user_tags == "":    
                print(colored("Please enter the tags you want.", "red"))
                sleep(3)
                user_tags = input(">> ").lower()
            print("")

            print(colored("How many pages would you like to get?", "green"), colored(" (leave empty for max)", "yellow"))
            max_sites = input(">> ").lower()
            print("")

            apiUser = config["user_credentials"][site]["apiUser"]
            apiKey = config["user_credentials"][site]["apiKey"]
            if oneTimeDownload == True:
                with open(f"db/{site}.db", "r") as db_reader:
                    database = db_reader.read().splitlines()
            if apiKey == "" or apiUser == "":
                print(colored("Please add your Api Key into the config.json", "red"))
                sleep(5)
            else:
                output = E6System.Fetcher(user_tags=user_tags, user_blacklist=config["blacklisted_tags"], proxy_list=proxy_list, max_sites=max_sites, user_proxies=config["proxies"], apiUser=apiUser, apiKey=apiKey, header=header, db=database, site=site, ai_training=ai_training)
       
        elif site == "rule34":
            if oneTimeDownload == True:
                with open("db/rule34.db", "r") as db_reader:
                    database = db_reader.read().splitlines()
            output = RULE34.Fetcher(user_tags=user_tags, user_blacklist=config["blacklisted_tags"], proxy_list=proxy_list, max_sites=max_sites, user_proxies=config["proxies"], header=header, db=database)
        
        elif site == "furbooru":
            apiKey = config["user_credentials"]["furbooru"]["apiKey"]
            if oneTimeDownload == True:
                with open("db/furbooru.db", "r") as db_reader:
                    database = db_reader.read().splitlines()
            if apiKey == "":
                print(colored("Please add your Api Key into the config.json", "red"))
                sleep(5)
            else:
                output = FURBOORU.Fetcher(user_tags=user_tags, user_blacklist=config["blacklisted_tags"], proxy_list=proxy_list, max_sites=max_sites, user_proxies=config["proxies"], apiKey=apiKey, header=header, db=database)
        
        elif site == "multporn":
            print(colored("Please enter the link. (e.g. https://multporn.net/comics/double_trouble_18)", "green"))
            URL = input(">> ")
            while URL == "":    
                print(colored("Please enter a valid link.", "red"))
                sleep(1.5)
                URL = input(">> ")
            output = Multporn.Fetcher(proxy_list=proxy_list, user_proxies=config["proxies"], header=header, URL=URL)
        
        elif site == "yiffer":
            print(colored("Please enter the link. (e.g. https://yiffer.xyz/Howl & Jasper)", "green"))
            URL = input(">> ")
            while URL == "":    
                print(colored("Please enter a valid link.", "red"))
                sleep(1.5)
                URL = input(">> ")
            output = Yiffer.Fetcher(proxy_list=proxy_list, user_proxies=config["proxies"], header=header, URL=URL)
        
        elif site == "luscious":
            print(colored("Please enter the link. (e.g. https://www.luscious.net/albums/bifurcation-ongoing_437722)", "green"))
            URL = input(">> ")
            while URL == "":    
                print(colored("Please enter a valid link.", "red"))
                sleep(1.5)
                URL = input(">> ")
            output = Luscious.Fetcher(proxy_list=proxy_list, user_proxies=config["proxies"], header=header, URL=URL)

        else:
            print(colored("Site not supported. Open a ticket to request support for that site!", "red"))
            raise Exception(f"This shouldn't be possible! User tried to download from {site}.")
            Main.main_startup()

        status = output.get("status", "why no status man?")
        uinput = output.get("uinput", "URL overdosed :(")
        exception_str = output.get("exception", "Fuck me there was no exception.")
        extra = output.get("extra", "")
        
        if status == "ok":
            pass
        
        elif status == "error":
            print(f"{error} An error occured while downloading from {colored(site, 'yellow')}! Please report this. Exception: {colored(exception_str, 'red')}")
            error_str = f"An error occured while downloading from {site}! Please report this. Exception: {exception_str}"
            Logger.log_event(error_str, extra, uinput)
            sleep(7)
        
        else:
            print(f"{major_error} An unknown error occured while downloading from {colored(site, 'yellow')}! Please report this. Exception: {colored(exception_str, 'red')}")
            error_str = f"An unknown error occured while downloading from {site}! Please report this. Exception: {exception_str}"
            Logger.log_event(error_str, extra, uinput)
            sleep(7)

        # Jump back to start
        Main.main_startup()

if __name__ == '__main__':
    try:
        Main.main_startup()
    except KeyboardInterrupt:
        print("User Cancelled")
        sleep(3)
        sys.exit(0)<|MERGE_RESOLUTION|>--- conflicted
+++ resolved
@@ -6,17 +6,12 @@
 import sys
 import inquirer
 
-<<<<<<< HEAD
-version = "1.5.0"
+version = "1.6.0"
 
 if os.name == 'nt':
     from ctypes import windll
     windll.kernel32.SetConsoleTitleW(f"NN-Downloader | v{version}")
 
-=======
-version = "1.6.0"
-windll.kernel32.SetConsoleTitleW(f"NN-Downloader | v{version}")
->>>>>>> 2225762e
 proxy_list = []
 header = {"User-Agent":f"nn-downloader/{version} (by Official Husko on GitHub)"}
 needed_folders = ["db", "media"]
